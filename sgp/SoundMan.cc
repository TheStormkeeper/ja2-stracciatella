--- conflicted
+++ resolved
@@ -1184,56 +1184,6 @@
 	return uiSoundID;
 }
 
-<<<<<<< HEAD
-
-/* Starts up a stream on the specified channel. Override parameters are passed
- * in through the structure pointer pParms. Any entry with a value of 0xffffffff
- * will be filled in by the system.
- *
- * Returns: Unique sound ID if successful, SOUND_ERROR if not. */
-static UINT32 SoundStartStream(const char* pFilename, SOUNDTAG* channel, UINT32 volume, UINT32 pan, UINT32 loop, void (*end_callback)(void*), void* data)
-{
-#if 1 // XXX TODO
-	FIXME
-	return SOUND_ERROR;
-#else
-	if (!fSoundSystemInit) return SOUND_ERROR;
-
-	channel->hMSSStream = AIL_open_stream(hSoundDriver, pFilename, SOUND_DEFAULT_STREAM)
-	if (channel->hMSSStream == NULL)
-	{
-		SoundCleanCache();
-		channel->hMSSStream = AIL_open_stream(hSoundDriver, pFilename, SOUND_DEFAULT_STREAM);
-	}
-
-	if (channel->hMSSStream == NULL)
-	{
-		SLOGE(DEBUG_TAG_SOUND,"Stream Error: %s", AIL_last_error());
-		return SOUND_ERROR;
-	}
-
-	AIL_set_stream_volume(    channel->hMSSStream, volume);
-	AIL_set_stream_loop_count(channel->hMSSStream, loop);
-	AIL_set_stream_pan(       channel->hMSSStream, pan);
-
-	AIL_start_stream(channel->hMSSStream);
-
-	UINT32 uiSoundID=SoundGetUniqueID();
-	channel->uiSoundID = uiSoundID;
-
-	channel->EOSCallback   = end_callback;
-	channel->pCallbackData = data;
-
-	channel->uiTimeStamp  = GetClock();
-	channel->uiFadeVolume = SoundGetVolumeIndex(uiChannel);
-
-	return uiSoundID;
-#endif
-}
-
-
-=======
->>>>>>> 5202838d
 /* Returns a unique ID number with every call. Basically it's just a 32-bit
  * static value that is incremented each time. */
 static UINT32 SoundGetUniqueID(void)
