--- conflicted
+++ resolved
@@ -325,11 +325,7 @@
   BuildSightDir(dir,&Dir[0],&Dir[1],&Dir[2],&Dir[3],&Dir[4]);
   INT32 Inc[6];
   for (cnt = 0; cnt < 5; cnt++)
-<<<<<<< HEAD
      Inc[cnt] = DirectionInc(Dir[cnt]);
-=======
-    Inc[cnt] = DirectionInc( (INT16)Dir[cnt]);
->>>>>>> 5202838d
 
   // create gridno increment for NOVIEW - in other words, no increment!
   Inc[5] = 0;
